# Byte-compiled / optimized / DLL files
__pycache__/
*.py[cod]
*$py.class
*.pyc

# C extensions
*.so

# Distribution / packaging
.Python
build/
develop-eggs/
dist/
downloads/
eggs/
.eggs/
lib/
lib64/
parts/
sdist/
var/
wheels/
*.egg-info/
.installed.cfg
*.egg
MANIFEST
pip-wheel-metadata/

# PyInstaller
#  Usually these files are written by a python script from a template
#  before PyInstaller builds the exe, so as to inject date/other infos into it.
*.manifest
*.spec

# Installer logs
pip-log.txt
pip-delete-this-directory.txt

# Unit test / coverage reports
htmlcov/
.tox/
.nox/
.coverage
.coverage.*
.cache
nosetests.xml
coverage.xml
*.cover
.hypothesis/
.pytest_cache/

# Translations
*.mo
*.pot

# Django stuff:
*.log
local_settings.py
db.sqlite3

# Flask stuff:
instance/
.webassets-cache

# Scrapy stuff:
.scrapy

# Sphinx documentation
docs/_build/

# PyBuilder
target/

# Jupyter Notebook
.ipynb_checkpoints

# IPython
profile_default/
ipython_config.py

# pyenv
.python-version

# celery beat schedule file
celerybeat-schedule

# SageMath parsed files
*.sage.py

# Environments
.env
.venv
env/
venv/
ENV/
env.bak/
venv.bak/

# Spyder project settings
.spyderproject
.spyproject

# Rope project settings
.ropeproject

# mkdocs documentation
/site

# mypy
.mypy_cache/
.dmypy.json
dmypy.json

# Pyre type checker
.pyre/

# macOS
.DS_Store
.AppleDouble
.LSOverride

# Icon must end with two \r
Icon

# Thumbnails
._*

# Files that might appear in the root of a volume
.DocumentRevisions-V100
.fseventsd
.Spotlight-V100
.TemporaryItems
.Trashes
.VolumeIcon.icns
.com.apple.timemachine.donotpresent

# Directories potentially created on remote AFP share
.AppleDB
.AppleDesktop
Network Trash Folder
Temporary Items
.apdisk

# ToolCrate-specific ignores
# Runtime files and logs
logs/
tmp/
*.log

<<<<<<< HEAD
# User-specific configuration files (contain credentials)
sldl.conf
toolcrate.conf
config/sldl.conf
config/toolcrate.conf

# User data files
config/wishlist.txt
config/wishlist.log
config/cron.log
playlists.txt
examples/urls.txt

# Build and runtime artifacts
src/bin/sldl
src/bin/sldl.pdb
config/crontabs/
=======
# Auto-generated configuration files (generated from toolcrate.yaml)
config/docker-compose.yml
config/sldl.conf
config/.env
config/validate-config.py
config/README.md

# User-specific configuration (contains credentials)
sldl.conf
**/sldl.conf
>>>>>>> 81440c14

# Test artifacts
.pytest_cache/
.coverage
htmlcov/

# Build artifacts
build/
dist/
*.egg-info/

# IDE and editor files
.vscode/
.idea/
*.swp
*.swo
*~

<<<<<<< HEAD
# Downloaded content and user data
downloads/
data/
recognised-lists/
=======
# External tools and binaries
src/bin/
src/slsk-batchdl/
src/Shazam-Tool/

# Virtual environment
.venv/
**/toolcrate.yaml

config/sldl-wishlist.conf
config/wishlist.txt
config/crontabs/
**index.sldl
**.mp3
**.flac
**.wav
**.alac
**.m4a
**.opus
**.ogg
**.aac
**.incomplete


config/download-queue.txt
>>>>>>> 81440c14
<|MERGE_RESOLUTION|>--- conflicted
+++ resolved
@@ -148,7 +148,6 @@
 tmp/
 *.log
 
-<<<<<<< HEAD
 # User-specific configuration files (contain credentials)
 sldl.conf
 toolcrate.conf
@@ -166,18 +165,6 @@
 src/bin/sldl
 src/bin/sldl.pdb
 config/crontabs/
-=======
-# Auto-generated configuration files (generated from toolcrate.yaml)
-config/docker-compose.yml
-config/sldl.conf
-config/.env
-config/validate-config.py
-config/README.md
-
-# User-specific configuration (contains credentials)
-sldl.conf
-**/sldl.conf
->>>>>>> 81440c14
 
 # Test artifacts
 .pytest_cache/
@@ -196,12 +183,10 @@
 *.swo
 *~
 
-<<<<<<< HEAD
 # Downloaded content and user data
 downloads/
 data/
 recognised-lists/
-=======
 # External tools and binaries
 src/bin/
 src/slsk-batchdl/
@@ -226,5 +211,4 @@
 **.incomplete
 
 
-config/download-queue.txt
->>>>>>> 81440c14
+config/download-queue.txt