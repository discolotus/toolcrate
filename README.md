--- conflicted
+++ resolved
@@ -16,11 +16,6 @@
 
 ```bash
 pip install toolcrate
-<<<<<<< HEAD
-```
-
-### Development Installation
-=======
 
 # Development installation
 git clone https://github.com/discolotus/toolcrate.git
@@ -52,7 +47,6 @@
 - **Shazam-Tool**: https://github.com/discolotus/Shazam-Tool.git
 
 ### External Tools Setup
->>>>>>> 81440c14
 
 **Important**: This repository uses git submodules for external tools. Make sure to clone with submodules included:
 
@@ -109,11 +103,7 @@
 
 ## Usage
 
-<<<<<<< HEAD
-### Main Interface
-=======
 ### Basic Commands
->>>>>>> 81440c14
 
 ```bash
 # Show available commands
