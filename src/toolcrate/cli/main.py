#!/usr/bin/env python3
"""Main CLI entry point for ToolCrate."""

import sys
import click
<<<<<<< HEAD
import os
import time
import subprocess
import shutil
import json
from pathlib import Path
from loguru import logger
from toolcrate.cli.wrappers import run_slsk, run_shazam, run_mdl, get_project_root, recreate_slsk_container, sanitize_filename, get_spotify_playlist_name, get_youtube_playlist_name
import re  # For extracting playlist IDs
from datetime import datetime
from ..downloaders import AudioDownloader

# Check Python version
if sys.version_info < (3, 11) or sys.version_info >= (3, 13):
    print("Error: ToolCrate requires Python 3.11 or 3.12")
    print(f"Current Python version: {sys.version_info.major}.{sys.version_info.minor}")
    sys.exit(1)

@click.group()
@click.version_option()
def main():
    """ToolCrate - A collection of music management tools."""
    pass
=======

from .wrappers import run_sldl_docker_command
from .schedule import schedule
from .wishlist_run import wishlist_run
from .queue import queue


@click.group()
@click.version_option()
@click.option('--build', is_flag=True, help='Rebuild docker containers before running commands')
@click.pass_context
def main(ctx, build):
    """ToolCrate - A unified tool suite for music management and processing."""
    # Store the build flag in the context for subcommands to access
    ctx.ensure_object(dict)
    ctx.obj['build'] = build

>>>>>>> 81440c14

@main.command()
def info():
    """Show information about available tools."""
    click.echo("ToolCrate - Available Tools:")
    click.echo("  - slsk-tool: Soulseek batch download tool")
    click.echo("  - shazam-tool: Music recognition tool")
    click.echo("  - mdl-tool: Music metadata utility")
    click.echo("  - sldl: Run commands in slsk-batchdl docker container")
    click.echo("  - schedule: Manage scheduled downloads and cron jobs")
    click.echo("    • toolcrate schedule add -s '<cron>' [--type wishlist|download] - Add scheduled job")
    click.echo("    • toolcrate schedule hourly/daily [--type wishlist|download] - Easy scheduling")
    click.echo("    • toolcrate schedule edit -n <name> -s '<cron>' - Edit existing schedule")
    click.echo("    • toolcrate schedule remove -n <name> - Remove scheduled job")
    click.echo("    • toolcrate schedule list - Show all scheduled jobs")
    click.echo("  - wishlist-run: View logs and status from scheduled wishlist runs")
    click.echo("    • toolcrate wishlist-run logs - Show recent logs")
    click.echo("    • toolcrate wishlist-run status - Show run status and summary")
    click.echo("    • toolcrate wishlist-run tail - Follow logs in real-time")
    click.echo("  - queue: Manage download queue for individual links")
    click.echo("    • toolcrate queue add <link> - Add link to queue")
    click.echo("    • toolcrate queue list - Show current queue")
    click.echo("    • toolcrate queue run - Process queue immediately")


@main.command(context_settings=dict(ignore_unknown_options=True, allow_extra_args=True))
@click.pass_context
def sldl(ctx):
    """Run commands in the slsk-batchdl docker container.

    When called without arguments, enters an interactive shell in the container.
    When called with arguments, executes the slsk-batchdl command with those arguments.
    The config file path (-c /config/sldl.conf) is automatically included.

    Examples:
        toolcrate sldl                           # Enter interactive shell
        toolcrate --build sldl                   # Rebuild container and enter shell
        toolcrate sldl --help                    # Show slsk-batchdl help
        toolcrate sldl -a "artist" -t "track"    # Download specific track
        toolcrate --build sldl <playlist-url>    # Rebuild container and download from playlist
        toolcrate sldl --version                 # Show slsk-batchdl version
    """
    # Get the build flag from the parent context
    build_flag = ctx.obj.get('build', False) if ctx.obj else False

    # Pass all arguments to the docker command runner
    run_sldl_docker_command(ctx.params, ctx.args, build=build_flag)


# Add the schedule command group
main.add_command(schedule)

# Add the wishlist-run command group
main.add_command(wishlist_run)

# Add the queue command group
main.add_command(queue)


@main.group(name="slsk-tool")
def slsk_tool_group():
    """Run Soulseek batch download tool."""
    pass

@slsk_tool_group.command(name="setup")
def slsk_tool_setup():
    """Setup the Soulseek batch download tool container and credentials."""
    click.echo("Setting up Soulseek batch download tool...")
    
    # Check Docker is installed
    try:
        subprocess.run(["docker", "--version"], check=True, capture_output=True)
        click.echo("Docker is installed and available")
    except (subprocess.CalledProcessError, FileNotFoundError):
        click.echo("Error: Docker is not installed or not in PATH")
        click.echo("Please install Docker Desktop and try again")
        return 1
    
    # Ensure config directory exists
    user_config_dir = Path.home() / ".config" / "sldl"
    os.makedirs(user_config_dir, exist_ok=True)
    user_conf_file_path = user_config_dir / "sldl.conf"
    
    # Prompt for credentials
    click.echo("Please enter your Soulseek credentials:")
    username = click.prompt("Soulseek username", type=str)
    password = click.prompt("Soulseek password", type=str, hide_input=True)
    
    # Create or update config file
    config_lines = []
    if user_conf_file_path.exists():
        with open(user_conf_file_path, 'r') as f:
            for line in f:
                if not line.strip().startswith("username =") and not line.strip().startswith("password ="):
                    config_lines.append(line.strip())
    else:
        # Basic config if none exists
        config_lines = [
            "# Default sldl.conf for toolcrate",
            "download-dir = /downloads",
            "interactive-mode = true",
            "fast-search = true",
            "max-retries-per-track = 20",
            "min-bitrate = 192",
            'name-format = "[%(artist)s] %(title)s"',
            "listen-port = 50000"
        ]
    
    # Add credentials
    config_lines.append(f"username = {username}")
    config_lines.append(f"password = {password}")
    
    # Write config file
    with open(user_conf_file_path, 'w') as f:
        f.write("\n".join(config_lines))
    
    click.echo(f"Credentials saved to {user_conf_file_path}")
    
    # Setup download directory
    default_download_dir = os.path.expanduser("~/Music/downloads")
    download_dir = click.prompt(
        "Enter download directory path",
        default=default_download_dir,
        type=str
    )
    
    # Create download directory if it doesn't exist
    os.makedirs(download_dir, exist_ok=True)
    click.echo(f"Download directory {download_dir} created/verified")
    
    # Ask if user wants to recreate container
    if click.confirm("Do you want to build and start the container now?", default=True):
        root_dir = get_project_root()
        success = recreate_slsk_container(root_dir)
        if success:
            click.echo("Container setup complete - you can now use 'soulseek run' commands")
        else:
            click.echo("Container setup failed - please check Docker is running and try again")
            return 1
    
    return 0

@slsk_tool_group.command(name="run", context_settings=dict(ignore_unknown_options=True))
@click.argument("args", nargs=-1, type=click.UNPROCESSED)
def slsk_tool_run(args):
    """Run sldl with the provided arguments."""
    sys.argv = [sys.argv[0]] + list(args)
    run_slsk()

@slsk_tool_group.command(name="batch-download")
@click.option("--playlist-file", type=click.Path(exists=True), help="Path to file containing playlist URLs")
@click.option("--config-file", type=click.Path(), help="Path to sldl config file (defaults to sldl.conf in project root)")
@click.option("--log-file", type=click.Path(), help="Name of log file (will be saved in the logs directory)")
def batch_download(playlist_file, config_file, log_file):
    """Process a list of Spotify playlists from a text file and download them using sldl."""
    import time
    import logging
    from pathlib import Path
    import os
    import subprocess
    import re  # For extracting playlist IDs
    from datetime import datetime
    import requests
    
    # Configure logging
    logs_dir = Path("logs")
    os.makedirs(logs_dir, exist_ok=True)
    
    if not log_file:
        timestamp = time.strftime("%Y%m%d-%H%M%S")
        log_file = logs_dir / f"batch_download_{timestamp}.log"
    else:
        log_file = logs_dir / log_file
    
    # Set up logging to file
    logging.basicConfig(
        filename=log_file,
        level=logging.INFO,
        format='%(asctime)s - %(levelname)s - %(message)s',
        datefmt='%Y-%m-%d %H:%M:%S'
    )
    
    # Log start time
    logging.info(f"=== Batch download started at {time.strftime('%Y-%m-%d %H:%M:%S')} ===")
    
    # Get project directory
    project_dir = Path.cwd()
    
    # Configure paths
    if not playlist_file:
        playlist_file = project_dir / "playlists.txt"
    else:
        playlist_file = Path(playlist_file)
    
    if not config_file:
        config_file = project_dir / "sldl.conf"
    else:
        config_file = Path(config_file)
    
    # Try default config location if specified file doesn't exist
    default_config = project_dir / "sldl.conf"
    
    # Output configuration
    click.echo(f"Batch download configuration:")
    click.echo(f"  Playlist file: {playlist_file}")
    click.echo(f"  Config file: {config_file}")
    click.echo(f"  Log file: {log_file}")
    
    # Ensure logs directory exists
    logs_dir = project_dir / "logs"
    os.makedirs(logs_dir, exist_ok=True)
    
    # Set log file path in logs directory
    if log_file:
        # If user specified a log file, use just the filename part and put it in logs directory
        log_filename = os.path.basename(log_file)
        log_file = logs_dir / log_filename
    else:
        # Default log file with timestamp to avoid overwriting
        timestamp = time.strftime("%Y%m%d-%H%M%S")
        log_file = logs_dir / f"batch_download_{timestamp}.log"
    
    not_found_file = logs_dir / "not_found_songs.txt"
    
    click.echo(f"Log file will be saved to: {log_file}")
    
    # Check if we need to create a default config file
    if not config_file.exists() and not default_config.exists():
        click.echo(f"No config file found. Creating template config at {default_config}")
        
        # Create a template config file
        template_config = """# sldl config file
# Generated automatically by toolcrate

# Soulseek credentials
username = your_username
password = your_password

# Download settings
download_dir = /downloads
timeout = 30
max_results = 25
download_timeout = 300
min_bitrate = 320
max_size = 20

# Logging
log_level = INFO
"""
        try:
            with open(default_config, "w") as f:
                f.write(template_config)
            
            config_file = default_config
            click.echo(f"Created template config file at {default_config}")
            click.echo("Please edit this file to add your Soulseek credentials before running again.")
            return 1
        except Exception as e:
            click.echo(f"Error creating config file: {e}")
            return 1
    
    # Ensure config file exists - first check the specified path, then try default location
    if not config_file.exists() and config_file != default_config:
        click.echo(f"Warning: Specified config file {config_file} not found, trying default location {default_config}")
        if default_config.exists():
            config_file = default_config
            click.echo(f"Using default config file at {default_config}")
        else:
            click.echo(f"Error: Config file not found at {default_config}")
            return 1
    elif not config_file.exists():
        click.echo(f"Error: Config file not found at {config_file}")
        return 1
    
    click.echo(f"Using config file: {config_file}")
    
    # Ensure config directory exists in slsk-batchdl
    slsk_config_dir = project_dir / "src" / "slsk-batchdl" / "config"
    os.makedirs(slsk_config_dir, exist_ok=True)
    
    # Create a symlink or copy the config file to the slsk-batchdl/config directory
    slsk_config_file = slsk_config_dir / "sldl.conf"
    
    # Always ensure we have the latest config file in the Docker config directory
    if os.path.exists(slsk_config_file):
        if os.path.islink(slsk_config_file):
            # Remove existing symlink
            os.remove(slsk_config_file)
        else:
            # Backup existing file only if it's different from our source
            if os.path.exists(config_file) and not os.path.samefile(slsk_config_file, config_file):
                backup_file = slsk_config_file.with_suffix('.conf.bak')
                try:
                    shutil.copy2(slsk_config_file, backup_file)
                    click.echo(f"Backed up existing config to {backup_file}")
                except Exception as e:
                    click.echo(f"Warning: Could not backup existing config: {e}")
            os.remove(slsk_config_file)
    
    # Copy the config file to the Docker directory
    try:
        # Try to create a symlink first (works on Linux/macOS)
        absolute_config_path = os.path.abspath(config_file)
        click.echo(f"Using config from: {absolute_config_path}")
        
        try:
            os.symlink(absolute_config_path, slsk_config_file)
            click.echo(f"Created symlink from {config_file} to {slsk_config_file}")
        except (OSError, NotImplementedError):
            # Fallback to copy if symlink fails (e.g., on Windows)
            shutil.copy2(config_file, slsk_config_file)
            click.echo(f"Copied {config_file} to {slsk_config_file}")
    except Exception as e:
        click.echo(f"Warning: Could not link/copy config file to Docker directory: {e}")
        click.echo("Will attempt to pass config directly to Docker container")
    
    # Check if Docker is running
    try:
        docker_check = subprocess.run(["pgrep", "-f", "docker"], capture_output=True)
        if docker_check.returncode != 0:
            click.echo("Docker daemon is not running. Attempting to start it...")
            subprocess.run(["open", "-a", "Docker"])
            
            # Wait for Docker to start
            for i in range(1, 13):
                time.sleep(5)
                docker_check = subprocess.run(["pgrep", "-f", "docker"], capture_output=True)
                if docker_check.returncode == 0:
                    click.echo("Docker daemon started successfully")
                    break
                click.echo(f"Waiting for Docker to start... ({i}/12)")
            
            if docker_check.returncode != 0:
                click.echo("Error: Failed to start Docker daemon")
                return 1
            
            # Give Docker a moment to fully initialize
            time.sleep(10)
    except Exception as e:
        click.echo(f"Error checking Docker status: {e}")
        return 1
    
    # Check if Docker container is running
    try:
        # First check if the container exists (regardless of state)
        docker_container_ls = subprocess.run(
            ["docker", "container", "ls", "-a", "--format", "{{.Names}}"],
            capture_output=True,
            text=True
        )
        
        # Check if any container with "sldl" in the name exists
        existing_container = False
        container_name = None
        for line in docker_container_ls.stdout.splitlines():
            if "sldl" in line.lower():
                existing_container = True
                container_name = line.strip()
                break
        
        if existing_container:
            click.echo(f"Found existing sldl container: {container_name}")
            
            # Check if it's running
            docker_ps = subprocess.run(
                ["docker", "ps", "--format", "{{.Names}}"],
                capture_output=True,
                text=True
            )
            
            container_running = container_name in docker_ps.stdout
            
            if not container_running:
                click.echo(f"Starting container using docker compose...")
                # Find the docker-compose directory
                root_dir = get_project_root()
                compose_dir = root_dir / "src" / "slsk-batchdl"
                
                # Change directory and run docker compose up
                current_dir = os.getcwd()
                os.chdir(compose_dir)
                
                subprocess.run(["docker", "compose", "up", "-d"], check=True)
                
                # Restore original directory
                os.chdir(current_dir)
                
                click.echo("Container started with docker compose up")
                time.sleep(5)  # Give it time to start
        else:
            click.echo("No existing sldl container found, creating a new one...")
            
            # Check if slsk-batchdl image exists
            docker_images = subprocess.run(
                ["docker", "images", "--format", "{{.Repository}}"],
                capture_output=True,
                text=True
            )
            
            # Look for various possible image names
            image_names = ["slsk-batchdl", "slsk-batchdl-sldl", "sldl"]
            image_exists = False
            image_name = None
            
            for name in image_names:
                if name in docker_images.stdout:
                    image_exists = True
                    image_name = name
                    break
            
            if not image_exists:
                # Try to build the image
                click.echo("No sldl image found. Attempting to build from Dockerfile...")
                
                dockerfile_path = project_dir / "src" / "slsk-batchdl" / "Dockerfile"
                if os.path.exists(dockerfile_path):
                    try:
                        click.echo(f"Building Docker image from {dockerfile_path}...")
                        subprocess.run(
                            ["docker", "build", "-t", "slsk-batchdl", "-f", str(dockerfile_path), "."],
                            cwd=str(project_dir / "src" / "slsk-batchdl"),
                            check=True
                        )
                        image_name = "slsk-batchdl"
                        click.echo("Successfully built Docker image")
                    except subprocess.CalledProcessError as e:
                        click.echo(f"Error building Docker image: {e}")
                        return 1
                else:
                    click.echo(f"Error: Dockerfile not found at {dockerfile_path}")
                    click.echo("Please build the Docker image manually with: docker build -t slsk-batchdl ./src/slsk-batchdl")
                    return 1
            
            # Prepare directories
            slsk_config_dir = project_dir / "src" / "slsk-batchdl" / "config"
            os.makedirs(slsk_config_dir, exist_ok=True)
            
            data_dir = project_dir / "src" / "slsk-batchdl" / "data"
            os.makedirs(data_dir, exist_ok=True)
            
            # Start the container using docker run
            container_name = "sldl"
            click.echo(f"Starting container {container_name} with image {image_name}...")
            
            run_cmd = [
                "docker", "run", "-d",
                "--name", container_name,
                "-p", "50000:50000",  # Port forwarding for Soulseek
                "-v", f"{os.path.abspath(slsk_config_dir)}:/config",
                "-v", f"{os.path.abspath(data_dir)}:/data",
                image_name
            ]
            
            try:
                subprocess.run(run_cmd, check=True)
                click.echo(f"Container {container_name} started successfully")
                time.sleep(5)  # Give it time to initialize
            except subprocess.CalledProcessError as e:
                # Check if container already exists but couldn't be started
                click.echo(f"Error starting container: {e}")
                click.echo("Trying to remove container if it exists but is not running...")
                
                try:
                    subprocess.run(["docker", "rm", container_name], check=False)
                    # Try running it again
                    subprocess.run(run_cmd, check=True)
                    click.echo(f"Container {container_name} started successfully on second attempt")
                    time.sleep(5)
                except subprocess.CalledProcessError as e2:
                    click.echo(f"Error on second attempt: {e2}")
                    return 1
    except Exception as e:
        click.echo(f"Error managing Docker container: {e}")
        return 1
    
    # Read playlists from file
    with open(playlist_file, "r") as f:
        playlists = [line.strip() for line in f if line.strip() and not line.strip().startswith("#")]
    
    playlist_count = min(len(playlists), 100)  # Process up to 100 playlists
    
    click.echo(f"Found {playlist_count} playlists to process:")
    for i, playlist in enumerate(playlists[:playlist_count]):
        click.echo(f"Playlist {i+1}: {playlist}")
    
    # Process each playlist
    for i, playlist in enumerate(playlists[:playlist_count]):
        logging.info(f"Processing playlist {i+1}/{playlist_count}: {playlist}")
        click.echo(f"\nProcessing playlist {i+1}/{playlist_count}: {playlist}")
        
        # Create organized directory structure for downloads
        download_base_dir = os.path.expanduser("~/Music/downloads")
        playlist_name = None
        playlist_type = None
        
        # Determine playlist source and extract name
        if "spotify.com" in playlist:
            playlist_type = "spotify"
            # Get actual Spotify playlist name
            playlist_name = get_spotify_playlist_name(playlist)
        elif "youtube.com" in playlist or "youtu.be" in playlist:
            playlist_type = "youtube"
            # Get actual YouTube playlist name
            playlist_name = get_youtube_playlist_name(playlist)
        else:
            playlist_type = "other"
            playlist_name = f"playlist-{datetime.now().strftime('%Y%m%d-%H%M%S')}"
        
        # Create directory structure
        custom_download_dir = os.path.join(download_base_dir, playlist_type, playlist_name)
        os.makedirs(custom_download_dir, exist_ok=True)
        logging.info(f"Created download directory: {custom_download_dir}")
        click.echo(f"Download directory: {custom_download_dir}")
        
        # Call sldl for this playlist
        try:
            # Determine if we need to mount the config directory
            if container_running:  # Check if container is already running
                # First try to use the local config file that was symlinked/copied
                if os.path.exists(slsk_config_file):
                    # Create container path for playlist downloads
                    container_download_dir = f"/downloads/{playlist_type}/{playlist_name}"
                    
                    # Create a temporary script to update config and run command
                    import tempfile
                    with tempfile.NamedTemporaryFile(mode='w+', delete=False, suffix='.sh') as script:
                        script.write('#!/bin/sh\n')
                        # Ensure directories exist
                        script.write(f'mkdir -p {container_download_dir}\n')
                        script.write(f'chmod 777 {container_download_dir}\n')
                        
                        # Create temporary config with custom download directory
                        script.write('cp /config/sldl.conf /tmp/temp_sldl.conf\n')
                        script.write('grep -v "download-dir" /tmp/temp_sldl.conf > /tmp/sldl.conf.new\n')
                        script.write('grep -v "path =" /tmp/sldl.conf.new > /tmp/sldl.conf.newer\n')
                        script.write(f'echo "path = {container_download_dir}" >> /tmp/sldl.conf.newer\n')
                        script.write('cat /tmp/sldl.conf.newer > /tmp/temp_sldl.conf\n')
                        
                        # Special handling for Spotify and YouTube URLs
                        if 'spotify.com' in playlist:
                            script.write(f'cd {container_download_dir} && sldl --config /tmp/temp_sldl.conf --input-type spotify "{playlist}"\n')
                        elif 'youtube.com' in playlist or 'youtu.be' in playlist:
                            script.write(f'cd {container_download_dir} && sldl --config /tmp/temp_sldl.conf --input-type youtube "{playlist}"\n')
                        else:
                            script.write(f'cd {container_download_dir} && sldl --config /tmp/temp_sldl.conf "{playlist}"\n')
                        
                        script_path = script.name
                    
                    # Make script executable
                    os.chmod(script_path, 0o755)
                    
                    # Copy script to container
                    try:
                        subprocess.run(
                            ["docker", "cp", script_path, f"{container_name}:/tmp/run_playlist.sh"],
                            check=True
                        )
                        
                        # Execute script in container
                        click.echo(f"Executing search for playlist {i+1}/{playlist_count}: {playlist}")
                        process = subprocess.run(
                            ["docker", "exec", "-it", container_name, "sh", "/tmp/run_playlist.sh"],
                            check=False  # Don't check result to avoid Python error on Ctrl+C
                        )
                        
                        # Clean up
                        os.unlink(script_path)
                    except Exception as e:
                        logging.error(f"Error executing script in container: {e}")
                        click.echo(f"Error: {e}")
                        
                else:
                    # Fall back to existing implementation if needed
                    logging.warning("Config file not found in container, falling back to default approach")
                    click.echo("Warning: Using default approach (may not use custom directory structure)")
                    
                    # If that failed, try to copy the file directly
                    container_config_path = "/tmp/sldl.conf"
                    try:
                        subprocess.run(
                            ["docker", "cp", str(config_file), f"{container_name}:{container_config_path}"],
                            check=True
                        )
                        click.echo(f"Copied config file to Docker container at {container_config_path}")
                        
                        cmd = [
                            "docker", "exec", container_name,
                            "sldl", "--config", container_config_path, playlist
                        ]
                    except Exception as e:
                        click.echo(f"Warning: Failed to copy config to container: {e}")
                        # Fall back to default config path
                        cmd = [
                            "docker", "exec", container_name,
                            "sldl", "--config", "/config/sldl.conf", playlist
                        ]
                        click.echo("Falling back to default config location. This may not work.")
            
            MAX_RETRIES = 2
            retry_count = 0
            success = False
            
            while retry_count <= MAX_RETRIES and not success:
                try:
                    # Add timeout to prevent hanging indefinitely
                    result = subprocess.run(
                        cmd,
                        check=False,
                        capture_output=True,
                        text=True,
                        timeout=300  # 5 minute timeout
                    )
                    
                    # Check container health after command
                    container_check = subprocess.run(
                        ["docker", "container", "inspect", container_name, "--format", "{{.State.Status}}"],
                        capture_output=True,
                        text=True
                    )
                    
                    container_status = container_check.stdout.strip()
                    
                    # Log command details
                    with open(log_file, "a") as log:
                        log.write(f"--- Processing {playlist} (Attempt {retry_count+1}) ---\n")
                        log.write(f"Command: {' '.join(cmd)}\n")
                        log.write(f"Container status: {container_status}\n")
                        log.write(f"Exit code: {result.returncode}\n")
                        log.write("--- STDOUT ---\n")
                        log.write(result.stdout)
                        log.write("\n--- STDERR ---\n")
                        log.write(result.stderr)
                        log.write("\n-------------\n\n")
                    
                    # Handle different error scenarios
                    if result.returncode != 0:
                        # Log more detailed error information
                        if "Input error" in result.stdout:
                            click.echo(f"Input error detected: {result.stdout.strip()}")
                            
                            # If we're getting "Unknown argument: --search" 
                            if "Unknown argument: --search" in result.stdout:
                                # This shouldn't happen anymore, but just in case
                                cmd = [c for c in cmd if c != "--search"]
                                click.echo("Fixed command by removing --search parameter")
                                # Don't count this as a retry, just fix the command and try again
                                continue
                            
                            # Input errors related to URL formats
                            if "url" in result.stdout.lower():
                                if "spotify" in result.stdout.lower():
                                    # Fix Spotify URL command
                                    cmd = [c for c in cmd if c != "--input-type" and c != "spotify"]
                                    # Insert these options near the start, after the executable and config
                                    insert_pos = cmd.index("sldl") + 3  # After sldl and --config and config path
                                    cmd.insert(insert_pos, "--input-type")
                                    cmd.insert(insert_pos + 1, "spotify")
                                    click.echo("Fixed command for Spotify URL")
                                    continue  # Try again with fixed command
                                    
                                elif "youtube" in result.stdout.lower():
                                    # Fix YouTube URL command
                                    cmd = [c for c in cmd if c != "--input-type" and c != "youtube"]
                                    # Insert these options near the start, after the executable and config
                                    insert_pos = cmd.index("sldl") + 3  # After sldl and --config and config path
                                    cmd.insert(insert_pos, "--input-type")
                                    cmd.insert(insert_pos + 1, "youtube")
                                    click.echo("Fixed command for YouTube URL")
                                    continue  # Try again with fixed command
                        if "No such container" in result.stderr:
                            # Container disappeared, try to restart it
                            click.echo(f"Container disappeared. Attempting to restart with docker compose...")
                            
                            # Find the docker-compose directory
                            root_dir = get_project_root()
                            compose_dir = root_dir / "src" / "slsk-batchdl"
                            
                            # Change directory and restart with docker compose
                            current_dir = os.getcwd()
                            os.chdir(compose_dir)
                            
                            # First down to ensure clean state
                            subprocess.run(["docker", "compose", "down"], check=False, capture_output=True)
                            
                            # Then up to start fresh
                            restart_result = subprocess.run(
                                ["docker", "compose", "up", "-d"],
                                capture_output=True,
                                text=True
                            )
                            
                            # Restore original directory
                            os.chdir(current_dir)
                            
                            if restart_result.returncode != 0:
                                # Container couldn't be restarted, it may need to be recreated
                                raise Exception(f"Failed to restart container: {restart_result.stderr}")
                            
                            click.echo(f"Container restarted with docker compose. Waiting 10 seconds...")
                            time.sleep(10)
                        elif "executable file not found" in result.stderr:
                            # sldl command not found in container
                            click.echo("Error: sldl command not found in container. The container might be misconfigured.")
                            click.echo("Check the Docker image and ensure it contains the sldl binary.")
                            raise Exception("sldl command not found in container")
                        else:
                            click.echo(f"Command failed with exit code {result.returncode}")
                            click.echo("Error details:")
                            click.echo(result.stderr)
                            
                            # If this is the last retry, show more diagnostic information
                            if retry_count == MAX_RETRIES:
                                click.echo("Collecting diagnostic information...")
                                diag_cmd = ["docker", "logs", container_name]
                                diag_result = subprocess.run(diag_cmd, capture_output=True, text=True)
                                
                                with open(log_file, "a") as log:
                                    log.write("=== DIAGNOSTIC INFO ===\n")
                                    log.write(f"Docker logs for {container_name}:\n")
                                    log.write(diag_result.stdout)
                                    log.write(diag_result.stderr)
                                    log.write("======================\n\n")
                                
                                click.echo(f"Diagnostic information saved to {log_file}")
                    else:
                        # Command succeeded
                        success = True
                        click.echo(f"Successfully processed playlist {playlist}")
                
                except subprocess.TimeoutExpired:
                    click.echo(f"Command timed out after 300 seconds. Attempting to kill and restart...")
                    
                    # Kill the hanging command but keep the container
                    try:
                        # Find and kill the process in the container
                        kill_cmd = ["docker", "exec", container_name, "pkill", "-f", "sldl"]
                        subprocess.run(kill_cmd, check=False)
                        
                        # Wait a moment for cleanup
                        time.sleep(5)
                        
                        with open(log_file, "a") as log:
                            log.write(f"Command timed out for playlist {playlist}. Killed process.\n")
                    except Exception as e:
                        click.echo(f"Error killing hanging process: {e}")
                
                except Exception as e:
                    # General exception handling
                    click.echo(f"Error executing command: {e}")
                    
                    with open(log_file, "a") as log:
                        log.write(f"Error during command execution: {str(e)}\n")
                    
                    # Check if container is still running
                    try:
                        container_check = subprocess.run(
                            ["docker", "container", "inspect", container_name, "--format", "{{.State.Status}}"],
                            capture_output=True,
                            text=True
                        )
                        
                        if "running" not in container_check.stdout:
                            click.echo(f"Container is not running. Attempting to restart with docker compose...")
                            
                            # Find the docker-compose directory
                            root_dir = get_project_root()
                            compose_dir = root_dir / "src" / "slsk-batchdl"
                            
                            # Change directory and restart with docker compose
                            current_dir = os.getcwd()
                            os.chdir(compose_dir)
                            
                            # Start with docker compose up
                            subprocess.run(["docker", "compose", "up", "-d"], check=False)
                            
                            # Restore original directory
                            os.chdir(current_dir)
                            
                            click.echo("Container restarted with docker compose")
                            time.sleep(10)
                    except Exception as e2:
                        click.echo(f"Error checking container status: {e2}")
                
                retry_count += 1
                
                if not success and retry_count <= MAX_RETRIES:
                    click.echo(f"Retrying command (attempt {retry_count+1}/{MAX_RETRIES+1})...")
                    time.sleep(5)  # Wait before retry
            
            if not success:
                click.echo(f"Failed to process playlist {playlist} after {MAX_RETRIES+1} attempts.")
                click.echo(f"Check the log file at {log_file} for details.")
                
                # Log as not found so it gets included in the not found list
                with open(log_file, "a") as log:
                    log.write(f"All downloads failed: {playlist}\n")
            
            # Add delay between playlists
            if i < playlist_count - 1:
                click.echo("Waiting 10 seconds before processing next playlist...")
                time.sleep(10)
                
        except Exception as e:
            click.echo(f"Error processing playlist {playlist}: {e}")
    
    # Extract songs that were not found
    click.echo("Extracting songs that were not found during the search...")
    
    # Create the not found songs file with a header
    timestamp = time.strftime("%Y%m%d-%H%M%S")
    not_found_file = logs_dir / f"not_found_songs_{timestamp}.txt"
    
    with open(not_found_file, "w") as nf:
        nf.write(f"# Songs not found during batch download on {time.strftime('%Y-%m-%d %H:%M:%S')}\n")
        nf.write("# From playlists:\n")
        
        for playlist in playlists[:playlist_count]:
            nf.write(f"# - {playlist}\n")
        
        nf.write("\n")
    
    # Extract not found songs from log file
    try:
        with open(log_file, "r") as log:
            log_content = log.read()
            
        # Use a regular expression to find not found songs
        not_found_songs = set()
        for match in re.finditer(r"Not found: (.*?)$|All downloads failed: (.*?)$", log_content, re.MULTILINE):
            song = match.group(1) or match.group(2)
            if song:
                not_found_songs.add(song)
        
        # Write the sorted list to the not found file
        with open(not_found_file, "a") as nf:
            for song in sorted(not_found_songs):
                nf.write(f"{song}\n")
        
        not_found_count = len(not_found_songs)
        click.echo(f"Found {not_found_count} songs that could not be downloaded")
        click.echo(f"List saved to {not_found_file}")
        
    except Exception as e:
        click.echo(f"Error extracting not found songs: {e}")
    
    # Log end time
    with open(log_file, "a") as log:
        log.write(f"=== Batch download completed at {time.strftime('%Y-%m-%d %H:%M:%S')} ===\n\n")
    
    return 0

@slsk_tool_group.command(name="diagnose")
@click.option("--container-name", default="sldl", help="Name of the Docker container to diagnose")
def diagnose_docker(container_name):
    """Diagnose Docker container issues."""
    click.echo(f"Diagnosing Docker container '{container_name}'...")
    
    # Check if Docker is installed
    try:
        subprocess.run(["docker", "--version"], check=True, capture_output=True)
        click.echo("✅ Docker is installed")
    except (subprocess.CalledProcessError, FileNotFoundError):
        click.echo("❌ Docker is not installed or not in PATH")
        click.echo("Please install Docker Desktop and try again")
        return 1
    
    # Check if Docker daemon is running
    try:
        docker_ps = subprocess.run(["docker", "ps"], check=True, capture_output=True)
        click.echo("✅ Docker daemon is running")
    except subprocess.CalledProcessError:
        click.echo("❌ Docker daemon is not running")
        click.echo("Please start Docker Desktop and try again")
        return 1
    
    # Check if container exists
    try:
        inspect_cmd = ["docker", "container", "inspect", container_name]
        result = subprocess.run(inspect_cmd, capture_output=True, text=True)
        if result.returncode != 0:
            click.echo(f"❌ Container '{container_name}' does not exist")
            click.echo("Run 'slsk-tool setup' to create the container")
            return 1
        click.echo(f"✅ Container '{container_name}' exists")
    except subprocess.CalledProcessError:
        click.echo(f"❌ Container '{container_name}' does not exist")
        click.echo("Run 'slsk-tool setup' to create the container")
        return 1
    
    # Check if container is running
    try:
        status_cmd = ["docker", "container", "inspect", container_name, "--format", "{{.State.Status}}"]
        status_result = subprocess.run(status_cmd, capture_output=True, text=True)
        
        if status_result.returncode == 0:
            status = status_result.stdout.strip()
            if status == "running":
                click.echo(f"✅ Container '{container_name}' is running")
            else:
                click.echo(f"❌ Container '{container_name}' is not running (status: {status})")
                click.echo(f"Run 'docker start {container_name}' to start it")
                
                # Ask if user wants to start the container
                if click.confirm("Do you want to start the container now?", default=True):
                    # Find the docker-compose directory
                    root_dir = get_project_root()
                    compose_dir = root_dir / "src" / "slsk-batchdl"
                    
                    # Change directory and run docker compose up
                    current_dir = os.getcwd()
                    os.chdir(compose_dir)
                    
                    start_result = subprocess.run(
                        ["docker", "compose", "up", "-d"],
                        capture_output=True,
                        text=True
                    )
                    
                    # Restore original directory
                    os.chdir(current_dir)
                    
                    if start_result.returncode == 0:
                        click.echo(f"✅ Container started with docker compose up")
                    else:
                        click.echo(f"❌ Failed to start container: {start_result.stderr}")
                        return 1
    except subprocess.CalledProcessError:
        click.echo(f"❌ Failed to get container status")
        return 1
    
    # Check config directory in container
    try:
        config_cmd = ["docker", "exec", container_name, "ls", "-la", "/config"]
        config_result = subprocess.run(config_cmd, capture_output=True, text=True)
        if config_result.returncode == 0:
            click.echo("✅ Container has access to /config directory")
            
            # Check if sldl.conf exists
            if "sldl.conf" in config_result.stdout:
                click.echo("✅ sldl.conf found in container config directory")
            else:
                click.echo("❌ sldl.conf not found in container config directory")
                
                # Copy sldl.conf to container
                user_config_dir = Path.home() / ".config" / "sldl"
                user_conf_file_path = user_config_dir / "sldl.conf"
                if user_conf_file_path.exists():
                    if click.confirm("Do you want to copy your config file to the container?", default=True):
                        copy_cmd = ["docker", "cp", str(user_conf_file_path), f"{container_name}:/config/sldl.conf"]
                        copy_result = subprocess.run(copy_cmd, capture_output=True, text=True)
                        if copy_result.returncode == 0:
                            click.echo("✅ Config file copied to container")
                        else:
                            click.echo(f"❌ Failed to copy config file: {copy_result.stderr}")
                else:
                    click.echo("❌ No config file found at ~/.config/sldl/sldl.conf")
                    click.echo("Run 'slsk-tool setup' to create a configuration file")
        else:
            click.echo("❌ Container does not have access to /config directory")
            click.echo(f"Error: {config_result.stderr}")
    except subprocess.CalledProcessError:
        click.echo("❌ Error checking container config directory")
    
    # Check downloads directory in container
    try:
        downloads_cmd = ["docker", "exec", container_name, "ls", "-la", "/downloads"]
        downloads_result = subprocess.run(downloads_cmd, capture_output=True, text=True)
        if downloads_result.returncode == 0:
            click.echo("✅ Container has access to /downloads directory")
        else:
            click.echo("❌ Container does not have access to /downloads directory")
            click.echo(f"Error: {downloads_result.stderr}")
            
            # Try to create the downloads directory
            if click.confirm("Do you want to create the /downloads directory in the container?", default=True):
                mkdir_cmd = ["docker", "exec", container_name, "mkdir", "-p", "/downloads"]
                mkdir_result = subprocess.run(mkdir_cmd, capture_output=True, text=True)
                if mkdir_result.returncode == 0:
                    chmod_cmd = ["docker", "exec", container_name, "chmod", "777", "/downloads"]
                    chmod_result = subprocess.run(chmod_cmd, capture_output=True, text=True)
                    if chmod_result.returncode == 0:
                        click.echo("✅ Created /downloads directory with permissions 777")
                    else:
                        click.echo(f"❌ Failed to set permissions on /downloads: {chmod_result.stderr}")
                else:
                    click.echo(f"❌ Failed to create /downloads directory: {mkdir_result.stderr}")
    except subprocess.CalledProcessError:
        click.echo("❌ Error checking container downloads directory")
    
    # Check if sldl binary is available
    try:
        sldl_cmd = ["docker", "exec", container_name, "which", "sldl"]
        sldl_result = subprocess.run(sldl_cmd, capture_output=True, text=True)
        if sldl_result.returncode == 0:
            click.echo("✅ sldl binary found in container")
        else:
            click.echo("❌ sldl binary not found in container")
            click.echo("The container image may be incorrectly built")
            
            # Ask if user wants to recreate container
            if click.confirm("Do you want to recreate the container?", default=True):
                root_dir = get_project_root()
                success = recreate_slsk_container(root_dir)
                if success:
                    click.echo("✅ Container recreated successfully")
                else:
                    click.echo("❌ Failed to recreate container")
                    return 1
    except subprocess.CalledProcessError:
        click.echo("❌ Error checking sldl binary in container")
    
    click.echo("\nDiagnostics complete.")
    return 0

@main.group(name="shazam-tool")
def shazam_tool_group():
    """Run Shazam music recognition tool."""
    pass

@shazam_tool_group.command(name="download")
@click.argument("url")
@click.option("--analyze", is_flag=True, help="Analyze the downloaded audio for recognition")
def shazam_download(url, analyze):
    """Download audio from a URL (YouTube or SoundCloud)."""
    args = ["download", url]
    if analyze:
        args.append("--analyze")
    sys.argv = [sys.argv[0]] + args
    run_shazam()

@shazam_tool_group.command(name="scan")
@click.option("--analyze", is_flag=True, help="Analyze the downloaded audio for recognition")
def shazam_scan(analyze):
    """Process all downloaded files."""
    args = ["scan"]
    if analyze:
        args.append("--analyze")
    sys.argv = [sys.argv[0]] + args
    run_shazam()

@shazam_tool_group.command(name="recognize")
@click.argument("file")
def shazam_recognize(file):
    """Process a specific audio file for recognition."""
    sys.argv = [sys.argv[0], "recognize", file]
    run_shazam()

@shazam_tool_group.command(name="setup")
def shazam_setup():
    """Set up the Shazam tool environment."""
    sys.argv = [sys.argv[0], "setup"]
    run_shazam()

@main.command(name="mdl-tool")
@click.argument("args", nargs=-1, type=click.UNPROCESSED)
def mdl_tool(args):
    """Run music metadata utility."""
    sys.argv = [sys.argv[0]] + list(args)
    run_mdl()

def diagnose_docker_container(container_name, log_file=None):
    """Perform diagnostics on a Docker container and optionally log results."""
    click.echo(f"Performing diagnostics on container '{container_name}'...")
    
    diagnostics = {
        "container_status": None,
        "container_details": None,
        "logs": None,
        "filesystem": None,
        "processes": None,
        "network": None
    }
    
    try:
        # Check container status
        status_cmd = ["docker", "container", "inspect", container_name, "--format", "{{.State.Status}}"]
        status_result = subprocess.run(status_cmd, capture_output=True, text=True)
        diagnostics["container_status"] = status_result.stdout.strip() if status_result.returncode == 0 else "Error"
        
        # Get container details
        details_cmd = ["docker", "container", "inspect", container_name]
        details_result = subprocess.run(details_cmd, capture_output=True, text=True)
        if details_result.returncode == 0:
            try:
                diagnostics["container_details"] = json.loads(details_result.stdout)
            except json.JSONDecodeError:
                diagnostics["container_details"] = details_result.stdout
        
        # Get container logs
        logs_cmd = ["docker", "logs", container_name]
        logs_result = subprocess.run(logs_cmd, capture_output=True, text=True)
        diagnostics["logs"] = logs_result.stdout if logs_result.returncode == 0 else "Error: " + logs_result.stderr
        
        # Check filesystem in container
        fs_cmd = ["docker", "exec", container_name, "ls", "-la", "/"]
        fs_result = subprocess.run(fs_cmd, capture_output=True, text=True)
        diagnostics["filesystem"] = fs_result.stdout if fs_result.returncode == 0 else "Error: " + fs_result.stderr
        
        # Check config directory
        config_cmd = ["docker", "exec", container_name, "ls", "-la", "/config"]
        config_result = subprocess.run(config_cmd, capture_output=True, text=True)
        diagnostics["config_dir"] = config_result.stdout if config_result.returncode == 0 else "Error: " + config_result.stderr
        
        # Check running processes
        ps_cmd = ["docker", "exec", container_name, "ps", "-ef"]
        ps_result = subprocess.run(ps_cmd, capture_output=True, text=True)
        diagnostics["processes"] = ps_result.stdout if ps_result.returncode == 0 else "Error: " + ps_result.stderr
        
        # Check network
        net_cmd = ["docker", "exec", container_name, "netstat", "-an"]
        net_result = subprocess.run(net_cmd, capture_output=True, text=True)
        if net_result.returncode != 0:
            # Try alternative network check if netstat is not available
            net_cmd = ["docker", "exec", container_name, "ip", "addr"]
            net_result = subprocess.run(net_cmd, capture_output=True, text=True)
        diagnostics["network"] = net_result.stdout if net_result.returncode == 0 else "Error: " + net_result.stderr
        
        # Print diagnostic summary
        click.echo(f"Container status: {diagnostics['container_status']}")
        
        if diagnostics['container_status'] == 'running':
            click.echo("Container is running")
            
            # Check if config directory is accessible
            if "Error" not in diagnostics["config_dir"]:
                click.echo("Config directory is accessible")
                
                # Check for sldl.conf in config directory
                if "sldl.conf" in diagnostics["config_dir"]:
                    click.echo("sldl.conf found in config directory")
                else:
                    click.echo("WARNING: sldl.conf not found in config directory")
            else:
                click.echo("WARNING: Config directory is not accessible")
        else:
            click.echo(f"WARNING: Container is not running (status: {diagnostics['container_status']})")
        
        # Log complete diagnostics
        if log_file:
            with open(log_file, "a") as log:
                log.write("\n=== DOCKER CONTAINER DIAGNOSTICS ===\n")
                log.write(f"Container: {container_name}\n")
                log.write(f"Status: {diagnostics['container_status']}\n")
                log.write("\n--- CONTAINER LOGS ---\n")
                log.write(diagnostics["logs"][:2000])  # Limit to first 2000 chars
                log.write("\n--- FILESYSTEM ---\n")
                log.write(diagnostics["filesystem"])
                log.write("\n--- CONFIG DIRECTORY ---\n")
                log.write(diagnostics["config_dir"])
                log.write("\n--- PROCESSES ---\n")
                log.write(diagnostics["processes"])
                log.write("\n--- NETWORK ---\n")
                log.write(diagnostics["network"])
                log.write("\n================================\n\n")
            
            click.echo(f"Full diagnostics written to {log_file}")
        
        return diagnostics
        
    except Exception as e:
        click.echo(f"Error during diagnostics: {e}")
        if log_file:
            with open(log_file, "a") as log:
                log.write(f"\n=== DIAGNOSTIC ERROR ===\n")
                log.write(f"Error performing diagnostics on container {container_name}: {str(e)}\n")
        return {"error": str(e)}

def check_docker_health(container_name):
    """Check if a Docker container is healthy and running."""
    try:
        # Check if container exists
        exists_cmd = ["docker", "container", "inspect", container_name]
        exists_result = subprocess.run(exists_cmd, capture_output=True, text=True)
        
        if exists_result.returncode != 0:
            return False, f"Container '{container_name}' does not exist"
        
        # Check if container is running
        status_cmd = ["docker", "container", "inspect", container_name, "--format", "{{.State.Status}}"]
        status_result = subprocess.run(status_cmd, capture_output=True, text=True)
        
        if status_result.returncode != 0 or status_result.stdout.strip() != "running":
            return False, f"Container '{container_name}' is not running (status: {status_result.stdout.strip()})"
        
        # Check if sldl is available in the container
        sldl_cmd = ["docker", "exec", container_name, "which", "sldl"]
        sldl_result = subprocess.run(sldl_cmd, capture_output=True, text=True)
        
        if sldl_result.returncode != 0:
            return False, "sldl command not found in container"
        
        return True, "Container is healthy"
        
    except Exception as e:
        return False, f"Error checking container health: {e}"

@main.command()
@click.argument('url')
def download(url):
    """Download audio from a YouTube or SoundCloud URL.
    
    If the URL is a playlist, it will be downloaded to ~/Music/downloads/playlist-name/
    If it's a single track, it will be downloaded to ~/Music/downloads/
    """
    downloader = AudioDownloader(output_path=str(Path.home() / "Music" / "downloads"))
    result = downloader.download(url)
    
    if result:
        click.echo(f"✅ Download complete! Files saved to: {result}")
    else:
        click.echo("❌ Download failed. Please check the URL and try again.")

@main.command(name="sldl", context_settings=dict(ignore_unknown_options=True))
@click.option("--download-path", type=click.Path(file_okay=False, dir_okay=True), help="Path where downloads will be saved")
@click.option("--links-file", type=click.Path(exists=True, file_okay=True, dir_okay=False), help="Path to a text file containing links to process one by one")
@click.argument("args", nargs=-1, type=click.UNPROCESSED)
def sldl_command(download_path, links_file, args):
    """Run Soulseek batch download tool.
    
    Downloads will be saved to the specified path or ~/Music/downloads by default.
    
    You can also provide a text file containing links (one per line) with --links-file
    to process multiple downloads sequentially.
    
    If run without any arguments, opens a shell in the container.
    """
    # Extract any --download-path from args if specified there as well
    new_args = []
    download_path_specified = False
    links_file_specified = False
    i = 0
    while i < len(args):
        if args[i] == "--download-path" and i + 1 < len(args):
            # If download_path is not already set from the option, set it
            if not download_path:
                download_path = args[i+1]
            download_path_specified = True
            i += 2  # Skip both --download-path and its value
        elif args[i] == "--links-file" and i + 1 < len(args):
            # If links_file is not already set from the option, set it
            if not links_file:
                links_file = args[i+1]
            links_file_specified = True
            i += 2  # Skip both --links-file and its value
        else:
            new_args.append(args[i])
            i += 1
    
    # Set sys.argv for compatibility with any code expecting it
    sys.argv = [sys.argv[0]] + new_args
    
    # Run the command with the specified download path and links file
    # Only open shell if there are no arguments and no links file
    run_slsk(download_path=download_path, links_file=links_file, open_shell=len(new_args) == 0 and not links_file)

@main.group(name="schedule")
def schedule_group():
    """Manage scheduled jobs for toolcrate commands."""
    pass

@schedule_group.command(name="add")
@click.argument("file_type", type=click.Choice(["wishlist", "dj-sets"]))
@click.option("--frequency", type=click.Choice(["hourly", "daily", "weekly"]), default="hourly",
              help="How often to run the job (default: hourly)")
@click.option("--custom-schedule", help="Custom cron schedule (e.g., '*/30 * * * *' for every 30 minutes)")
def schedule_add(file_type, frequency, custom_schedule):
    """Add a scheduled job to run toolcrate commands regularly.
    
    FILE_TYPE can be:
    - wishlist: Process wishlist.txt file
    - dj-sets: Process dj-sets.txt file
    """
    from toolcrate.scripts.cron_manager import add_identify_tracks_cron, add_download_wishlist_cron
    
    # Use custom schedule if provided
    if custom_schedule:
        schedule = custom_schedule
    else:
        schedule = frequency
        
    if file_type == "wishlist":
        result = add_download_wishlist_cron(schedule)
    else:  # dj-sets
        result = add_identify_tracks_cron(file_type, schedule)
    
    return 0 if result else 1

@schedule_group.command(name="remove")
@click.argument("file_type", type=click.Choice(["wishlist", "dj-sets"]))
def schedule_remove(file_type):
    """Remove a scheduled job.
    
    FILE_TYPE can be:
    - wishlist: Remove wishlist processing job
    - dj-sets: Remove DJ sets processing job
    """
    from toolcrate.scripts.cron_manager import remove_scheduled_job
    
    if file_type == "wishlist":
        result = remove_scheduled_job("download-wishlist")
    else:  # dj-sets
        result = remove_scheduled_job(f"identify-tracks-{file_type}")
    
    return 0 if result else 1

@schedule_group.command(name="list")
def schedule_list():
    """List all scheduled jobs for toolcrate commands.
    
    This will show all cron jobs related to toolcrate commands.
    """
    from toolcrate.scripts.cron_manager import list_scheduled_jobs
    
    result = list_scheduled_jobs()
    return 0 if result else 1

if __name__ == "__main__":
    main()<|MERGE_RESOLUTION|>--- conflicted
+++ resolved
@@ -3,31 +3,6 @@
 
 import sys
 import click
-<<<<<<< HEAD
-import os
-import time
-import subprocess
-import shutil
-import json
-from pathlib import Path
-from loguru import logger
-from toolcrate.cli.wrappers import run_slsk, run_shazam, run_mdl, get_project_root, recreate_slsk_container, sanitize_filename, get_spotify_playlist_name, get_youtube_playlist_name
-import re  # For extracting playlist IDs
-from datetime import datetime
-from ..downloaders import AudioDownloader
-
-# Check Python version
-if sys.version_info < (3, 11) or sys.version_info >= (3, 13):
-    print("Error: ToolCrate requires Python 3.11 or 3.12")
-    print(f"Current Python version: {sys.version_info.major}.{sys.version_info.minor}")
-    sys.exit(1)
-
-@click.group()
-@click.version_option()
-def main():
-    """ToolCrate - A collection of music management tools."""
-    pass
-=======
 
 from .wrappers import run_sldl_docker_command
 from .schedule import schedule
@@ -45,7 +20,6 @@
     ctx.ensure_object(dict)
     ctx.obj['build'] = build
 
->>>>>>> 81440c14
 
 @main.command()
 def info():
