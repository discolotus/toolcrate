--- conflicted
+++ resolved
@@ -13,48 +13,18 @@
 from typing import Dict, Any
 
 # Check if we're in a virtual environment (Poetry or manual)
-<<<<<<< HEAD
-# Poetry runs in its own environment, so we check for both
-in_venv = os.environ.get('VIRTUAL_ENV') or os.environ.get('POETRY_ACTIVE')
-if not in_venv:
-    # Try to detect if we're running under Poetry
-    import subprocess
-    try:
-        result = subprocess.run(['poetry', 'env', 'info', '--path'],
-                              capture_output=True, text=True, check=True)
-        if result.stdout.strip():
-            # We're likely running under Poetry
-            in_venv = True
-    except (subprocess.CalledProcessError, FileNotFoundError):
-        pass
-
-# Skip this check in Docker containers, testing, or when TOOLCRATE_SKIP_VENV_CHECK is set
+# Skip this check in Docker containers or when TOOLCRATE_SKIP_VENV_CHECK is set
 skip_venv_check = (
     os.environ.get('TOOLCRATE_SKIP_VENV_CHECK') or
     os.environ.get('TOOLCRATE_TESTING') or
     os.environ.get('PYTEST_CURRENT_TEST') or
     'pytest' in sys.modules or
     'test' in sys.argv[0].lower() or
-=======
-# Skip this check in Docker containers or when TOOLCRATE_SKIP_VENV_CHECK is set
-skip_venv_check = (
-    os.environ.get('TOOLCRATE_SKIP_VENV_CHECK') or
->>>>>>> 813e5463
     os.path.exists('/.dockerenv') or  # Docker container indicator
     os.environ.get('CONTAINER') or   # Generic container indicator
     os.environ.get('DOCKER_CONTAINER')  # Another container indicator
 )
 
-<<<<<<< HEAD
-if not in_venv and not skip_venv_check:
-    print("❌ Virtual environment not active!")
-    print("Please use one of these methods:")
-    print("  poetry run python config_manager.py <command>")
-    print("  source .venv/bin/activate && python config_manager.py <command>")
-    print("  make config-<command>")
-    print("Note: Set TOOLCRATE_TESTING=1 to bypass this check for testing")
-    sys.exit(1)
-=======
 if not skip_venv_check:
     # Poetry runs in its own environment, so we check for both
     in_venv = os.environ.get('VIRTUAL_ENV') or os.environ.get('POETRY_ACTIVE')
@@ -77,7 +47,6 @@
         print("  source .venv/bin/activate && python config_manager.py <command>")
         print("  make config-<command>")
         sys.exit(1)
->>>>>>> 813e5463
 
 try:
     import yaml
